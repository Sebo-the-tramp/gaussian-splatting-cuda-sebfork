--- conflicted
+++ resolved
@@ -27,22 +27,19 @@
             float init_opacity = 0.5f;
             float init_scaling = 0.1f;
             int max_cap = 1000000;
-<<<<<<< HEAD
+            std::vector<size_t> eval_steps = {7000, 30000}; // Steps to evaluate the model
+            std::vector<size_t> save_steps = {7000, 30000}; // Steps to save the model
+            bool enable_eval = false;                       // Only evaluate when explicitly enabled
+            bool enable_save_eval_images = false;           // Save during evaluation images
+            std::string render_mode = "RGB";                // Render mode: RGB, D, ED, RGB_D, RGB_ED
 
             // Bilateral grid parameters
-            bool use_bilateral_grid = true;
+            bool use_bilateral_grid = false;
             int bilateral_grid_X = 16;
             int bilateral_grid_Y = 16;
             int bilateral_grid_W = 8;
             float bilateral_grid_lr = 2e-3;
             float tv_loss_weight = 10.0f;
-=======
-            std::vector<size_t> eval_steps = {7000, 30000}; // Steps to evaluate the model
-            std::vector<size_t> save_steps = {7000, 30000}; // Steps to save the model
-            bool enable_eval = false;                       // Only evaluate when explicitly enabled
-            bool enable_save_eval_images = false;           // Save during evaluation images
-            std::string render_mode = "RGB";                // Render mode: RGB, D, ED, RGB_D, RGB_ED
->>>>>>> c3ed4951
         };
 
         struct DatasetConfig {

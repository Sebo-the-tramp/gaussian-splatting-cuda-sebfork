#include "core/trainer.hpp"
#include "core/render_utils.hpp"
#include "kernels/fused_ssim.cuh"
#include <c10/cuda/CUDACachingAllocator.h>
#include <iostream>
#include <torch/torch.h>

namespace gs {

    Trainer::Trainer(std::shared_ptr<CameraDataset> dataset,
                     std::unique_ptr<IStrategy> strategy,
                     const param::TrainingParameters& params)
        : dataset_(std::move(dataset)),
          strategy_(std::move(strategy)),
          params_(params),
          dataset_size_(dataset_->size().value()) {

        if (!torch::cuda::is_available()) {
            throw std::runtime_error("CUDA is not available – aborting.");
        }

        strategy_->initialize(params.optimization);

        background_ = torch::tensor({0.f, 0.f, 0.f}, torch::TensorOptions().dtype(torch::kFloat32));
        background_ = background_.to(torch::kCUDA);

        progress_ = std::make_unique<TrainingProgress>(
            params.optimization.iterations,
            /*bar_width=*/100);
    }

    auto Trainer::make_dataloader(int workers) const {
        return create_dataloader_from_dataset(dataset_, workers);
    }

    void Trainer::train() {
        int iter = 1;
        int epochs_needed = (params_.optimization.iterations + dataset_size_ - 1) / dataset_size_;

        auto train_dataloader = make_dataloader();

        for (int epoch = 0; epoch < epochs_needed && iter <= params_.optimization.iterations; ++epoch) {
            for (auto& batch : *train_dataloader) {
                if (iter > params_.optimization.iterations) {
                    break;
                }

                auto camera_with_image = batch[0].data;
                Camera* cam = camera_with_image.camera;
                torch::Tensor gt_image = std::move(camera_with_image.image);

<<<<<<< HEAD
                // Initialize CUDA tensors in the main thread
                cam.initialize_cuda_tensors();

                auto gt_image = cam.Get_original_image().to(torch::kCUDA, /*non_blocking=*/true);
                auto r_output = render_with_gsplat(cam, strategy_->get_model(), background_);
=======
                auto r_output = render(*cam, strategy_->get_model(), background_);
>>>>>>> 0267bf7c

                if (r_output.image.dim() == 3)
                    r_output.image = r_output.image.unsqueeze(0);
                if (gt_image.dim() == 3)
                    gt_image = gt_image.unsqueeze(0);

                if (r_output.image.sizes() != gt_image.sizes()) {
                    std::cerr << "ERROR: size mismatch – rendered " << r_output.image.sizes()
                              << " vs. ground truth " << gt_image.sizes() << '\n';
                    throw std::runtime_error("Image size mismatch");
                }

                auto l1l = torch::l1_loss(r_output.image.squeeze(0), gt_image.squeeze(0));
                auto ssim_loss = fused_ssim(r_output.image, gt_image, "same", /*train=*/true);
                auto loss = (1.f - params_.optimization.lambda_dssim) * l1l +
                            params_.optimization.lambda_dssim * (1.f - ssim_loss);
                loss.backward();
                const float loss_value = loss.item<float>();

                const bool is_densifying = (iter < params_.optimization.densify_until_iter &&
                                            iter > params_.optimization.densify_from_iter &&
                                            iter % params_.optimization.densification_interval == 0);

                {
                    torch::NoGradGuard no_grad;

                    if (iter % 7000 == 0) {
                        strategy_->get_model().save_ply(params_.dataset.output_path, iter, /*join=*/false);
                    }

                    strategy_->post_backward(iter, r_output);
                    strategy_->step(iter);
                }

                progress_->update(iter, loss_value, static_cast<int>(strategy_->get_model().size()), is_densifying);
                ++iter;
            }

            train_dataloader = make_dataloader();
        }

        strategy_->get_model().save_ply(params_.dataset.output_path, iter, /*join=*/true);
        progress_->print_final_summary(static_cast<int>(strategy_->get_model().size()));
    }

} // namespace gs<|MERGE_RESOLUTION|>--- conflicted
+++ resolved
@@ -49,15 +49,7 @@
                 Camera* cam = camera_with_image.camera;
                 torch::Tensor gt_image = std::move(camera_with_image.image);
 
-<<<<<<< HEAD
-                // Initialize CUDA tensors in the main thread
-                cam.initialize_cuda_tensors();
-
-                auto gt_image = cam.Get_original_image().to(torch::kCUDA, /*non_blocking=*/true);
-                auto r_output = render_with_gsplat(cam, strategy_->get_model(), background_);
-=======
-                auto r_output = render(*cam, strategy_->get_model(), background_);
->>>>>>> 0267bf7c
+                auto r_output = render_with_gsplat(*cam, strategy_->get_model(), background_);
 
                 if (r_output.image.dim() == 3)
                     r_output.image = r_output.image.unsqueeze(0);

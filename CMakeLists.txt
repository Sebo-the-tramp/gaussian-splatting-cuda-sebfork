﻿cmake_minimum_required(VERSION 3.24...3.30)
project(gaussian_splatting_cuda LANGUAGES CUDA CXX C)

# Setup
get_filename_component(PROJ_ROOT_DIR "${CMAKE_CURRENT_SOURCE_DIR}" ABSOLUTE)
set(Torch_DIR "${PROJ_ROOT_DIR}/external/libtorch/share/cmake/Torch")

set(CMAKE_CXX_STANDARD 17)
set(CMAKE_CUDA_STANDARD 17)
set(CMAKE_CXX_STANDARD_REQUIRED ON)
set(CMAKE_CUDA_STANDARD_REQUIRED ON)

# Parallel build
include(ProcessorCount)
ProcessorCount(total_cores)
if(total_cores GREATER 1)
    math(EXPR used_cores "${total_cores} - 2")
    set(ENV{MAKEFLAGS} "-j${used_cores}")
    message(STATUS "Building with ${used_cores} cores")
endif()

# Packages
find_package(Torch REQUIRED)
find_package(CUDAToolkit REQUIRED)
find_package(TBB REQUIRED)
find_package(Threads REQUIRED)
find_package(OpenGL REQUIRED)

# Python packages - Use modern Python3 finding
find_package(Python3 COMPONENTS Interpreter Development REQUIRED)

if(CUDAToolkit_VERSION VERSION_LESS "11.7")
    message(FATAL_ERROR "Requires CUDA 11.7+")
endif()

# Check for CUDA-OpenGL interop capability
include(CheckCXXSourceCompiles)
set(CMAKE_REQUIRED_INCLUDES ${CUDAToolkit_INCLUDE_DIRS} ${OPENGL_INCLUDE_DIRS})
set(CMAKE_REQUIRED_LIBRARIES ${CUDA_LIBRARIES} ${OPENGL_LIBRARIES})
check_cxx_source_compiles("
    #include <cuda_gl_interop.h>
    int main() {
        cudaGraphicsResource_t resource;
        return 0;
    }
" CUDA_GL_INTEROP_FOUND)

if(CUDA_GL_INTEROP_FOUND)
    message(STATUS "CUDA-OpenGL interop support: ENABLED")
    set(CUDA_GL_INTEROP_ENABLED 1)
else()
    message(WARNING "CUDA-OpenGL interop support: DISABLED (will use CPU fallback)")
    set(CUDA_GL_INTEROP_ENABLED 0)
endif()

# Create a configuration header BEFORE adding subdirectories
configure_file(
        "${CMAKE_CURRENT_SOURCE_DIR}/include/config.h.in"
        "${CMAKE_CURRENT_BINARY_DIR}/include/config.h"
        @ONLY
)

add_subdirectory(external)
add_subdirectory(gsplat)

# =============================================================================
# HOST LIBRARY - Compiled with g++ (fast!)
# =============================================================================

set(HOST_SOURCES
        src/mcmc.cpp
        src/camera.cpp
        src/image_io.cpp
        src/colmap_reader.cpp
        src/parameters.cpp
        src/splat_data.cpp
        src/trainer.cpp
        src/argument_parser.cpp
        src/rasterizer.cpp
        src/metrics.cpp
        src/rasterizer_autograd.cpp
        src/viewer.cpp
        src/external/tinyply.cpp
        src/bilateral_grid.cpp
        src/selective_adam.cpp
)

add_library(gaussian_host STATIC ${HOST_SOURCES})

# Set up include directories for host library
target_include_directories(gaussian_host
        PUBLIC
        ${CMAKE_CURRENT_SOURCE_DIR}/include
        ${CMAKE_CURRENT_BINARY_DIR}/include  # For generated config.h
        ${CMAKE_CURRENT_SOURCE_DIR}/gsplat  # Add gsplat headers
        ${CUDAToolkit_INCLUDE_DIRS}         # Add CUDA headers for interop
        PRIVATE
        ${Python3_INCLUDE_DIRS}
        ${OPENGL_INCLUDE_DIRS}
)

target_link_libraries(gaussian_host
        PUBLIC
        ${TORCH_LIBRARIES}
        nlohmann_json::nlohmann_json
        glm
        glfw
        glad
        imgui
        dl
        Threads::Threads
        args
        Python3::Python
        gsplat_backend  # Link to gsplat
        ${OPENGL_LIBRARIES}
        CUDA::cudart    # Add CUDA runtime for interop
)

# Fast C++ compilation with proper debug symbols
target_compile_options(gaussian_host PRIVATE
        $<$<CONFIG:Debug>:-O0 -g -fno-omit-frame-pointer -DDEBUG>
        $<$<CONFIG:Release>:-O3 -DNDEBUG -march=native>
)

# Ensure debug symbols in debug builds
set_target_properties(gaussian_host PROPERTIES
        DEBUG_POSTFIX d
)

add_definitions(-DPROJECT_ROOT_PATH="${PROJ_ROOT_DIR}")

if(CMAKE_BUILD_TYPE STREQUAL "Debug")
    set(CMAKE_CXX_FLAGS_DEBUG "${CMAKE_CXX_FLAGS_DEBUG} -g -O0")
    set(CMAKE_CUDA_FLAGS_DEBUG "${CMAKE_CUDA_FLAGS_DEBUG} -g -G -O0")
endif()

# =============================================================================
# KERNEL LIBRARY - Keep minimal for backwards compatibility
# =============================================================================

set(KERNEL_SOURCES
        kernels/ssim.cu
        kernels/bilateral_grid_forward.cu
        kernels/bilateral_grid_backward.cu
        kernels/bilateral_grid_tv.cu
)

# Add CUDA-OpenGL interop kernels if supported
if(CUDA_GL_INTEROP_FOUND)
    list(APPEND KERNEL_SOURCES kernels/cuda_gl_interop.cu)
endif()

add_library(gaussian_kernels STATIC ${KERNEL_SOURCES})

set_target_properties(gaussian_kernels PROPERTIES
        CUDA_ARCHITECTURES native
        CUDA_SEPARABLE_COMPILATION ON
        POSITION_INDEPENDENT_CODE ON
        CUDA_RESOLVE_DEVICE_SYMBOLS ON
)

target_include_directories(gaussian_kernels
        PUBLIC
        ${CMAKE_CURRENT_SOURCE_DIR}/include
        ${CMAKE_CURRENT_BINARY_DIR}/include  # For generated config.h
        ${CMAKE_CURRENT_SOURCE_DIR}/include/kernels
        ${CUDAToolkit_INCLUDE_DIRS}
        ${OPENGL_INCLUDE_DIRS}
        PRIVATE
        ${Python3_INCLUDE_DIRS}
)

target_link_libraries(gaussian_kernels
        PUBLIC
        CUDA::cudart
        CUDA::curand
        CUDA::cublas
        ${TORCH_LIBRARIES}
        glm
        ${OPENGL_LIBRARIES}
)

# Enable CUDA-OpenGL interop compilation flags
if(CUDA_GL_INTEROP_FOUND)
    # Don't define here - it's already in config.h
    # target_compile_definitions(gaussian_kernels PUBLIC CUDA_GL_INTEROP_ENABLED)
endif()

target_compile_options(gaussian_kernels PRIVATE
        $<$<AND:$<CONFIG:Debug>,$<COMPILE_LANGUAGE:CUDA>>:-O0 -g -G -lineinfo>
        $<$<AND:$<CONFIG:Release>,$<COMPILE_LANGUAGE:CUDA>>:-O3 -use_fast_math --ptxas-options=-v>
)

# =============================================================================
# VISUALIZER LIBRARY (separate for OpenGL/CUDA interop code)
# =============================================================================

set(VISUALIZER_SOURCES
        src/visualizer/infinite_grid_renderer.cpp
        src/visualizer/view_cube_renderer.cpp
)

# Add CUDA interop source only if available
if(CUDA_GL_INTEROP_FOUND)
    list(APPEND VISUALIZER_SOURCES src/visualizer/cuda_gl_interop.cpp)
endif()

add_library(gaussian_visualizer STATIC ${VISUALIZER_SOURCES})

<<<<<<< HEAD
target_include_directories(gaussian_visualizer
        PUBLIC
        ${CMAKE_CURRENT_SOURCE_DIR}/include
        ${CMAKE_CURRENT_BINARY_DIR}/include  # For generated config.h
        ${CUDAToolkit_INCLUDE_DIRS}
        ${OPENGL_INCLUDE_DIRS}
)
=======
    target_include_directories(gaussian_visualizer
            PUBLIC
            ${CMAKE_CURRENT_SOURCE_DIR}/include
            ${CMAKE_CURRENT_BINARY_DIR}/include  # For generated config.h
            ${CUDAToolkit_INCLUDE_DIRS}
            ${OPENGL_INCLUDE_DIRS}
    )

    target_link_libraries(gaussian_visualizer
            PUBLIC
            ${TORCH_LIBRARIES}
            ${OPENGL_LIBRARIES}
            CUDA::cudart
            glad
            glfw
            glm
    )
>>>>>>> c8625c12

target_link_libraries(gaussian_visualizer
        PUBLIC
        ${TORCH_LIBRARIES}
        ${OPENGL_LIBRARIES}
        CUDA::cudart
        glad
        glfw
        glm
)

# =============================================================================
# MAIN EXECUTABLE - WITH CUDA DEVICE LINKING
# =============================================================================

# Create the main executable with device linking enabled
add_executable(${PROJECT_NAME} src/main.cpp)

set_target_properties(${PROJECT_NAME} PROPERTIES
        CUDA_ARCHITECTURES native
        CUDA_SEPARABLE_COMPILATION ON
        CUDA_RESOLVE_DEVICE_SYMBOLS ON
)

target_include_directories(${PROJECT_NAME}
        PRIVATE
        ${CMAKE_CURRENT_SOURCE_DIR}/include
        ${CMAKE_CURRENT_BINARY_DIR}/include  # For generated config.h
        ${CMAKE_CURRENT_SOURCE_DIR}/gsplat
        ${Python3_INCLUDE_DIRS}
        ${CUDAToolkit_INCLUDE_DIRS}
        ${OPENGL_INCLUDE_DIRS}
)

# Link directly to all libraries
set(MAIN_LINK_LIBRARIES
        gaussian_host
        gaussian_kernels
        gaussian_visualizer
        gsplat_backend
        Python3::Python
        ${OPENGL_LIBRARIES}
        CUDA::cudart
)

target_link_libraries(${PROJECT_NAME} PRIVATE ${MAIN_LINK_LIBRARIES})

# Platform-specific settings
if(WIN32)
    file(GLOB TORCH_DLLS "${Torch_DIR}/../../../lib/*.dll")

    foreach(TORCH_DLL ${TORCH_DLLS})
        add_custom_command(
                TARGET ${PROJECT_NAME}
                POST_BUILD
                COMMAND ${CMAKE_COMMAND} -E copy_if_different "${TORCH_DLL}"
                "$<TARGET_FILE_DIR:${PROJECT_NAME}>")
    endforeach()

    # Copy OpenGL related DLLs if needed
    if(OPENGL_LIBRARIES)
        get_filename_component(OPENGL_LIB_DIR ${OPENGL_LIBRARIES} DIRECTORY)
        file(GLOB OPENGL_DLLS "${OPENGL_LIB_DIR}/*.dll")
        foreach(DLL ${OPENGL_DLLS})
            add_custom_command(
                    TARGET ${PROJECT_NAME}
                    POST_BUILD
                    COMMAND ${CMAKE_COMMAND} -E copy_if_different "${DLL}"
                    "$<TARGET_FILE_DIR:${PROJECT_NAME}>")
        endforeach()
    endif()
elseif(UNIX)
    # Linux specific settings
    target_link_libraries(${PROJECT_NAME} PRIVATE GL GLU)

    # Find Torch library directory
    find_path(TORCH_LIB_DIR libtorch_cpu.so
            PATHS "${Torch_DIR}/../../../lib"
            NO_DEFAULT_PATH)

    if(TORCH_LIB_DIR)
        # Add RPATH for CUDA and Torch libraries
        set_target_properties(${PROJECT_NAME} PROPERTIES
                INSTALL_RPATH "${CUDAToolkit_LIBRARY_DIR}:${TORCH_LIB_DIR}"
                BUILD_WITH_INSTALL_RPATH TRUE
                INSTALL_RPATH_USE_LINK_PATH TRUE
        )
        message(STATUS "Torch library directory: ${TORCH_LIB_DIR}")
    else()
        message(WARNING "Could not find Torch library directory")
    endif()
endif()

# Build type configuration - Updated to handle INTERFACE libraries
function(configure_build_type target)
    # Check if target is an INTERFACE library
    get_target_property(target_type ${target} TYPE)

    if(target_type STREQUAL "INTERFACE_LIBRARY")
        # For INTERFACE libraries, use INTERFACE properties
        if(CMAKE_BUILD_TYPE STREQUAL "Debug")
            target_compile_definitions(${target} INTERFACE DEBUG_BUILD)
        elseif(CMAKE_BUILD_TYPE STREQUAL "Release")
            target_compile_definitions(${target} INTERFACE RELEASE_BUILD)
        endif()
    else()
        # For regular libraries, use PRIVATE properties
        if(CMAKE_BUILD_TYPE STREQUAL "Debug")
            target_compile_definitions(${target} PRIVATE DEBUG_BUILD)
        elseif(CMAKE_BUILD_TYPE STREQUAL "Release")
            target_compile_definitions(${target} PRIVATE RELEASE_BUILD)
        endif()
    endif()
endfunction()

configure_build_type(gaussian_host)
configure_build_type(gaussian_kernels)
configure_build_type(gaussian_visualizer)
configure_build_type(gsplat_backend)
configure_build_type(${PROJECT_NAME})

# =============================================================================
# TESTING (Optional)
# =============================================================================

option(BUILD_TESTS "Build tests" OFF)
if(BUILD_TESTS)
    enable_testing()

    # Find or fetch GoogleTest
    find_package(GTest CONFIG)
    if(NOT GTest_FOUND)
        message(STATUS "GoogleTest not found, fetching from GitHub...")
        include(FetchContent)
        FetchContent_Declare(
                googletest
                GIT_REPOSITORY https://github.com/google/googletest.git
                GIT_TAG        v1.14.0
        )
        FetchContent_MakeAvailable(googletest)
    endif()

    # Test sources
    set(TEST_SOURCES
            tests/test_mcmc.cpp
            tests/test_basic.cpp
            tests/test_rasterization.cpp
            tests/test_gsplat_ops.cpp
            tests/test_intersect_debug.cpp
            tests/test_autograd.cpp
            tests/test_numerical_gradients.cpp
            tests/test_garden_data.cpp
            tests/torch_impl.cpp
    )

    # Create test executable
    add_executable(gaussian_tests ${TEST_SOURCES})

    set_target_properties(gaussian_tests PROPERTIES
            CUDA_ARCHITECTURES native
            CUDA_SEPARABLE_COMPILATION ON
            CUDA_RESOLVE_DEVICE_SYMBOLS ON
    )

    target_include_directories(gaussian_tests PRIVATE
            ${CMAKE_CURRENT_SOURCE_DIR}/include
            ${CMAKE_CURRENT_BINARY_DIR}/include  # For generated config.h
            ${CMAKE_CURRENT_SOURCE_DIR}/gsplat
            ${CMAKE_CURRENT_SOURCE_DIR}/tests
            ${Python3_INCLUDE_DIRS}
            ${CUDAToolkit_INCLUDE_DIRS}
            ${OPENGL_INCLUDE_DIRS}
    )

    set(TEST_LINK_LIBRARIES
            gaussian_host
            gaussian_kernels
            gaussian_visualizer
            gsplat_backend
            GTest::gtest
            GTest::gtest_main
            Python3::Python
            ${OPENGL_LIBRARIES}
            CUDA::cudart
    )

    target_link_libraries(gaussian_tests PRIVATE ${TEST_LINK_LIBRARIES})

    target_compile_options(gaussian_tests PRIVATE
            $<$<AND:$<COMPILE_LANGUAGE:CUDA>,$<CONFIG:Debug>>:-G -lineinfo -Xcudafe --device-debug>
    )

    if(EXISTS "${CMAKE_CURRENT_SOURCE_DIR}/test_data")
        add_custom_command(TARGET gaussian_tests POST_BUILD
                COMMAND ${CMAKE_COMMAND} -E copy_directory
                "${CMAKE_CURRENT_SOURCE_DIR}/test_data"
                "$<TARGET_FILE_DIR:gaussian_tests>/test_data"
        )
    endif()

    if(EXISTS "${CMAKE_CURRENT_SOURCE_DIR}/tests/data/test_garden_data.pt")
        add_custom_command(TARGET gaussian_tests POST_BUILD
                COMMAND ${CMAKE_COMMAND} -E make_directory
                "$<TARGET_FILE_DIR:gaussian_tests>/tests/data"
                COMMAND ${CMAKE_COMMAND} -E copy_if_different
                "${CMAKE_CURRENT_SOURCE_DIR}/tests/data/test_garden_data.pt"
                "$<TARGET_FILE_DIR:gaussian_tests>/tests/data/"
        )
    endif()

    # Add tests to CTest
    include(GoogleTest)
    gtest_discover_tests(gaussian_tests)

    # Add a custom target to run tests
    add_custom_target(run_tests
            COMMAND ${CMAKE_CTEST_COMMAND} --output-on-failure
            DEPENDS gaussian_tests
            WORKING_DIRECTORY ${CMAKE_BINARY_DIR}
    )

    message(STATUS "Tests enabled. Build with 'make gaussian_tests' and run with 'make run_tests' or 'ctest'")
endif()

# =============================================================================
# BUILD INFO & OPTIMIZATIONS
# =============================================================================

message(STATUS "===========================================")
message(STATUS "Build Configuration:")
message(STATUS "  CUDA Version: ${CUDAToolkit_VERSION}")
message(STATUS "  Torch Version: ${Torch_VERSION}")
message(STATUS "  Python Version: ${Python3_VERSION}")
message(STATUS "  OpenGL Found: ${OPENGL_FOUND}")
message(STATUS "  CUDA-GL Interop: ${CUDA_GL_INTEROP_FOUND}")
message(STATUS "  Build Type: ${CMAKE_BUILD_TYPE}")
message(STATUS "  Tests: ${BUILD_TESTS}")
message(STATUS "")
message(STATUS "Include paths:")
message(STATUS "  - Main: ${CMAKE_CURRENT_SOURCE_DIR}/include")
message(STATUS "  - Generated: ${CMAKE_CURRENT_BINARY_DIR}/include")
message(STATUS "  - Kernels: ${CMAKE_CURRENT_SOURCE_DIR}/include/kernels")
message(STATUS "  - Python: ${Python3_INCLUDE_DIRS}")
message(STATUS "  - CUDA: ${CUDAToolkit_INCLUDE_DIRS}")
message(STATUS "  - OpenGL: ${OPENGL_INCLUDE_DIRS}")
message(STATUS "===========================================")

# Enable ccache if available
find_program(CCACHE_PROGRAM ccache)
if(CCACHE_PROGRAM)
    set_property(GLOBAL PROPERTY RULE_LAUNCH_COMPILE "${CCACHE_PROGRAM}")
    message(STATUS "Using ccache: ${CCACHE_PROGRAM}")
endif()<|MERGE_RESOLUTION|>--- conflicted
+++ resolved
@@ -207,7 +207,6 @@
 
 add_library(gaussian_visualizer STATIC ${VISUALIZER_SOURCES})
 
-<<<<<<< HEAD
 target_include_directories(gaussian_visualizer
         PUBLIC
         ${CMAKE_CURRENT_SOURCE_DIR}/include
@@ -215,25 +214,6 @@
         ${CUDAToolkit_INCLUDE_DIRS}
         ${OPENGL_INCLUDE_DIRS}
 )
-=======
-    target_include_directories(gaussian_visualizer
-            PUBLIC
-            ${CMAKE_CURRENT_SOURCE_DIR}/include
-            ${CMAKE_CURRENT_BINARY_DIR}/include  # For generated config.h
-            ${CUDAToolkit_INCLUDE_DIRS}
-            ${OPENGL_INCLUDE_DIRS}
-    )
-
-    target_link_libraries(gaussian_visualizer
-            PUBLIC
-            ${TORCH_LIBRARIES}
-            ${OPENGL_LIBRARIES}
-            CUDA::cudart
-            glad
-            glfw
-            glm
-    )
->>>>>>> c8625c12
 
 target_link_libraries(gaussian_visualizer
         PUBLIC
